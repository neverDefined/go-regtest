name: CI

on:
  push:
    branches: [ main, master, develop ]
  pull_request:
    branches: [ main, master, develop ]

jobs:
  test:
    name: Tests (Go 1.23, Ubuntu)
    runs-on: ubuntu-latest
    
    steps:
    - name: Checkout code
      uses: actions/checkout@v5

    - name: Set up Go
      uses: actions/setup-go@v6
      with:
        go-version: '1.23'
        cache: true

    - name: Install Bitcoin Core
      run: |
        sudo snap install bitcoin-core
        sudo ln -sf /snap/bitcoin-core/current/bin/bitcoind /usr/local/bin/bitcoind
        sudo ln -sf /snap/bitcoin-core/current/bin/bitcoin-cli /usr/local/bin/bitcoin-cli

    - name: Verify Bitcoin Core installation
      run: |
        which bitcoind
        bitcoind --version

    - name: Install development tools
      run: make install-tools

    - name: Run all checks
      run: make ci

    - name: Generate coverage report
      run: |
        echo "## Coverage Report" >> $GITHUB_STEP_SUMMARY
        echo "" >> $GITHUB_STEP_SUMMARY
        echo "### Coverage Summary" >> $GITHUB_STEP_SUMMARY
        echo '```' >> $GITHUB_STEP_SUMMARY
        go tool cover -func=coverage.out >> $GITHUB_STEP_SUMMARY
        echo '```' >> $GITHUB_STEP_SUMMARY
        echo "" >> $GITHUB_STEP_SUMMARY
        echo "### Coverage Percentage" >> $GITHUB_STEP_SUMMARY
        COVERAGE=$(go tool cover -func=coverage.out | tail -1 | awk '{print $3}' | sed 's/%//')
        echo "**Total Coverage: ${COVERAGE}%**" >> $GITHUB_STEP_SUMMARY

    - name: Upload coverage artifacts
<<<<<<< HEAD
      uses: actions/upload-artifact@v4
=======
      if: matrix.os == 'ubuntu-latest' && matrix.go-version == '1.23'
      uses: actions/upload-artifact@v5
>>>>>>> 3cb26a4f
      with:
        name: coverage-report
        path: |
          coverage.out
          coverage.html
        retention-days: 30<|MERGE_RESOLUTION|>--- conflicted
+++ resolved
@@ -52,12 +52,7 @@
         echo "**Total Coverage: ${COVERAGE}%**" >> $GITHUB_STEP_SUMMARY
 
     - name: Upload coverage artifacts
-<<<<<<< HEAD
-      uses: actions/upload-artifact@v4
-=======
-      if: matrix.os == 'ubuntu-latest' && matrix.go-version == '1.23'
       uses: actions/upload-artifact@v5
->>>>>>> 3cb26a4f
       with:
         name: coverage-report
         path: |
